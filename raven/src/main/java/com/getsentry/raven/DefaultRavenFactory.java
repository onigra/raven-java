--- conflicted
+++ resolved
@@ -146,20 +146,14 @@
 
         BlockingDeque<Runnable> queue;
         if (dsn.getOptions().containsKey(QUEUE_SIZE_OPTION)) {
-<<<<<<< HEAD
-            queue = new LinkedBlockingDeque<Runnable>(Integer.parseInt(dsn.getOptions().get(QUEUE_SIZE_OPTION)));
-        } else {
-            queue = new LinkedBlockingDeque<Runnable>();
-=======
             int queueSize = Integer.parseInt(dsn.getOptions().get(QUEUE_SIZE_OPTION));
             if (queueSize == -1) {
-                queue = new LinkedBlockingDeque<>();
+                queue = new LinkedBlockingDeque<Runnable>();
             } else {
-                queue = new LinkedBlockingDeque<>(queueSize);
+                queue = new LinkedBlockingDeque<Runnable>(queueSize);
             }
         } else {
-            queue = new LinkedBlockingDeque<>(QUEUE_SIZE_DEFAULT);
->>>>>>> 3c31a1b2
+            queue = new LinkedBlockingDeque<Runnable>(QUEUE_SIZE_DEFAULT);
         }
 
         ExecutorService executorService = new ThreadPoolExecutor(
