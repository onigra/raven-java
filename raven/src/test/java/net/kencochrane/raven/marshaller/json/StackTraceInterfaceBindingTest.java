package net.kencochrane.raven.marshaller.json;

import mockit.Delegate;
import mockit.Injectable;
import mockit.Mocked;
import mockit.NonStrictExpectations;
import net.kencochrane.raven.event.interfaces.ImmutableThrowable;
import net.kencochrane.raven.event.interfaces.StackTraceInterface;
import org.testng.annotations.BeforeMethod;
import org.testng.annotations.Test;

import static net.kencochrane.raven.marshaller.json.JsonTestTool.JsonGeneratorTool;
import static net.kencochrane.raven.marshaller.json.JsonTestTool.jsonResource;
import static net.kencochrane.raven.marshaller.json.JsonTestTool.newJsonGenerator;
import static org.hamcrest.MatcherAssert.assertThat;
import static org.hamcrest.Matchers.is;

public class StackTraceInterfaceBindingTest {
    private StackTraceInterfaceBinding interfaceBinding;
    @Injectable
    private StackTraceInterface mockStackTraceInterface;

    @BeforeMethod
    public void setUp() throws Exception {
        interfaceBinding = new StackTraceInterfaceBinding();
    }

    @Test
<<<<<<< HEAD
    public void testSingleStackFrame(@Mocked final Throwable mockThrowable) throws Exception {
        final JsonComparator jsonComparator = new JsonComparator();
=======
    public void testSingleStackFrame() throws Exception {
        final JsonGeneratorTool generatorTool = newJsonGenerator();
>>>>>>> 2083fcec
        final String methodName = "0cce55c9-478f-4386-8ede-4b6f000da3e6";
        final String className = "31b26f01-9b97-442b-9f36-8a317f94ad76";
        final int lineNumber = 1;
        final StackTraceElement stackTraceElement = new StackTraceElement(className, methodName, null, lineNumber);
        new NonStrictExpectations() {{
            mockThrowable.getStackTrace();
            result = new StackTraceElement[]{stackTraceElement};
            mockStackTraceInterface.getThrowable();
            result = new Delegate() {
                ImmutableThrowable getThrowable() {
                    return new ImmutableThrowable(mockThrowable);
                }
            };
        }};

        interfaceBinding.writeInterface(generatorTool.generator(), mockStackTraceInterface);

        assertThat(generatorTool.value(), is(jsonResource("/net/kencochrane/raven/marshaller/json/StackTrace1.json")));
    }

    @Test
<<<<<<< HEAD
    public void testFramesCommonWithEnclosing(@Injectable final Throwable mockChildException,
                                              @Injectable final Throwable mockParentException)
            throws Exception {
        final JsonComparator jsonComparator = new JsonComparator();
=======
    public void testFramesCommonWithEnclosing() throws Exception {
        final JsonGeneratorTool generatorTool = newJsonGenerator();
>>>>>>> 2083fcec
        final StackTraceElement stackTraceElement = new StackTraceElement("", "", null, 0);
        new NonStrictExpectations() {{
            mockStackTraceInterface.getThrowable();
            result = new Delegate() {
                ImmutableThrowable getThrowable() {
                    return new ImmutableThrowable(mockChildException);
                }
            };
            mockChildException.getCause();
            result = new Delegate() {
                Throwable getThrowable() {
                    return mockParentException;
                }
            };
            mockChildException.getStackTrace();
            result = new StackTraceElement[]{new StackTraceElement("", "", null, 1), stackTraceElement};
            mockParentException.getStackTrace();
            result = new StackTraceElement[]{stackTraceElement, stackTraceElement};
        }};
        interfaceBinding.setRemoveCommonFramesWithEnclosing(true);

        interfaceBinding.writeInterface(generatorTool.generator(), mockStackTraceInterface);

        assertThat(generatorTool.value(), is(jsonResource("/net/kencochrane/raven/marshaller/json/StackTrace2.json")));
    }

    @Test
<<<<<<< HEAD
    public void testFramesCommonWithEnclosingDisabled(@Injectable final Throwable mockChildException,
                                                      @Injectable final Throwable mockParentException)
            throws Exception {
        final JsonComparator jsonComparator = new JsonComparator();
=======
    public void testFramesCommonWithEnclosingDisabled() throws Exception {
        final JsonGeneratorTool generatorTool = newJsonGenerator();
>>>>>>> 2083fcec
        final StackTraceElement stackTraceElement = new StackTraceElement("", "", null, 0);
        new NonStrictExpectations() {{
            mockStackTraceInterface.getThrowable();
            result = new Delegate() {
                ImmutableThrowable getThrowable() {
                    return new ImmutableThrowable(mockChildException);
                }
            };
            mockChildException.getCause();
            result = new Delegate() {
                Throwable getThrowable() {
                    return mockParentException;
                }
            };
            mockChildException.getStackTrace();
            result = new StackTraceElement[]{new StackTraceElement("", "", null, 1), stackTraceElement};
            mockParentException.getStackTrace();
            result = new StackTraceElement[]{stackTraceElement, stackTraceElement};
        }};
        interfaceBinding.setRemoveCommonFramesWithEnclosing(false);

        interfaceBinding.writeInterface(generatorTool.generator(), mockStackTraceInterface);

        assertThat(generatorTool.value(), is(jsonResource("/net/kencochrane/raven/marshaller/json/StackTrace3.json")));
    }
}<|MERGE_RESOLUTION|>--- conflicted
+++ resolved
@@ -26,13 +26,8 @@
     }
 
     @Test
-<<<<<<< HEAD
     public void testSingleStackFrame(@Mocked final Throwable mockThrowable) throws Exception {
-        final JsonComparator jsonComparator = new JsonComparator();
-=======
-    public void testSingleStackFrame() throws Exception {
         final JsonGeneratorTool generatorTool = newJsonGenerator();
->>>>>>> 2083fcec
         final String methodName = "0cce55c9-478f-4386-8ede-4b6f000da3e6";
         final String className = "31b26f01-9b97-442b-9f36-8a317f94ad76";
         final int lineNumber = 1;
@@ -54,15 +49,10 @@
     }
 
     @Test
-<<<<<<< HEAD
     public void testFramesCommonWithEnclosing(@Injectable final Throwable mockChildException,
                                               @Injectable final Throwable mockParentException)
             throws Exception {
-        final JsonComparator jsonComparator = new JsonComparator();
-=======
-    public void testFramesCommonWithEnclosing() throws Exception {
         final JsonGeneratorTool generatorTool = newJsonGenerator();
->>>>>>> 2083fcec
         final StackTraceElement stackTraceElement = new StackTraceElement("", "", null, 0);
         new NonStrictExpectations() {{
             mockStackTraceInterface.getThrowable();
@@ -90,15 +80,10 @@
     }
 
     @Test
-<<<<<<< HEAD
     public void testFramesCommonWithEnclosingDisabled(@Injectable final Throwable mockChildException,
                                                       @Injectable final Throwable mockParentException)
             throws Exception {
-        final JsonComparator jsonComparator = new JsonComparator();
-=======
-    public void testFramesCommonWithEnclosingDisabled() throws Exception {
         final JsonGeneratorTool generatorTool = newJsonGenerator();
->>>>>>> 2083fcec
         final StackTraceElement stackTraceElement = new StackTraceElement("", "", null, 0);
         new NonStrictExpectations() {{
             mockStackTraceInterface.getThrowable();
