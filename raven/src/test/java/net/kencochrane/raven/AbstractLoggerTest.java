package net.kencochrane.raven;

import net.kencochrane.raven.event.Event;
import net.kencochrane.raven.event.interfaces.ExceptionInterface;
import net.kencochrane.raven.event.interfaces.MessageInterface;
import net.kencochrane.raven.event.interfaces.SentryInterface;
import net.kencochrane.raven.event.interfaces.StackTraceInterface;
import org.hamcrest.Matchers;
import org.junit.Test;
import org.junit.runner.RunWith;
import org.mockito.ArgumentCaptor;
import org.mockito.Mock;
import org.mockito.runners.MockitoJUnitRunner;

import java.util.Arrays;
import java.util.List;
import java.util.UUID;

import static org.hamcrest.MatcherAssert.assertThat;
import static org.hamcrest.Matchers.instanceOf;
import static org.hamcrest.Matchers.is;
import static org.mockito.Mockito.reset;
import static org.mockito.Mockito.verify;

@RunWith(MockitoJUnitRunner.class)
public abstract class AbstractLoggerTest {
    @Mock
    private Raven mockRaven;

    @Test
    public void testSimpleMessageLogging() throws Exception {
        ArgumentCaptor<Event> eventCaptor = ArgumentCaptor.forClass(Event.class);
        Event event;

        String message = UUID.randomUUID().toString();
        logAnyLevel(message);

        verify(mockRaven).sendEvent(eventCaptor.capture());
        event = eventCaptor.getValue();

        assertThat(event.getLogger(), is(getCurrentLoggerName()));
        assertThat(event.getMessage(), is(message));
    }

    protected Raven getMockRaven() {
        return mockRaven;
    }

    public abstract void logAnyLevel(String message);

    public abstract void logAnyLevel(String message, Throwable exception);

    public abstract void logAnyLevel(String message, List<String> parameters);

    public abstract String getCurrentLoggerName();

    @Test
    public abstract void testLogLevelConversions() throws Exception;

    protected void assertLogLevel(Event.Level expectedLevel) {
        ArgumentCaptor<Event> eventCaptor = ArgumentCaptor.forClass(Event.class);

        verify(mockRaven).sendEvent(eventCaptor.capture());
        assertThat(eventCaptor.getValue().getLevel(), is(expectedLevel));
        reset(mockRaven);
    }

    @Test
    public void testLogException() throws Exception {
        ArgumentCaptor<Event> eventCaptor = ArgumentCaptor.forClass(Event.class);
        Exception exception = new Exception();
        Event event;

        logAnyLevel("message", exception);

        verify(mockRaven).sendEvent(eventCaptor.capture());
        event = eventCaptor.getValue();
        SentryInterface exceptionInterface = event.getSentryInterfaces().get(ExceptionInterface.EXCEPTION_INTERFACE);
        assertThat(exceptionInterface, instanceOf(ExceptionInterface.class));

        Throwable capturedException = ((ExceptionInterface) exceptionInterface).getThrowable();
        assertThat(capturedException.getMessage(), is(exception.getMessage()));
<<<<<<< HEAD
        assertThat(capturedException.getStackTrace(), is(capturedException.getStackTrace()));

        SentryInterface stackTraceInterface = event.getSentryInterfaces().get(StackTraceInterface.STACKTRACE_INTERFACE);
        assertThat(stackTraceInterface, instanceOf(StackTraceInterface.class));

        Throwable stackTraceException = ((StackTraceInterface) stackTraceInterface).getThrowable();
        assertThat(stackTraceException.getMessage(), is(exception.getMessage()));
        assertThat(stackTraceException.getStackTrace(), is(capturedException.getStackTrace()));
=======
        assertThat(capturedException.getStackTrace(), is(exception.getStackTrace()));
>>>>>>> 8eef717a
    }

    @Test
    public void testLogParametrisedMessage() throws Exception {
        ArgumentCaptor<Event> eventCaptor = ArgumentCaptor.forClass(Event.class);
        String message = UUID.randomUUID().toString();
        List<String> parameters = Arrays.asList(UUID.randomUUID().toString(), UUID.randomUUID().toString());
        Event event;

        logAnyLevel(message, parameters);

        verify(mockRaven).sendEvent(eventCaptor.capture());
        event = eventCaptor.getValue();
        assertThat(event.getSentryInterfaces().get(MessageInterface.MESSAGE_INTERFACE), instanceOf(MessageInterface.class));
        MessageInterface messageInterface =
                (MessageInterface) event.getSentryInterfaces().get(MessageInterface.MESSAGE_INTERFACE);

        assertThat(messageInterface.getMessage(), is(message));
        assertThat(messageInterface.getParams(), is(parameters));
    }
}<|MERGE_RESOLUTION|>--- conflicted
+++ resolved
@@ -80,18 +80,14 @@
 
         Throwable capturedException = ((ExceptionInterface) exceptionInterface).getThrowable();
         assertThat(capturedException.getMessage(), is(exception.getMessage()));
-<<<<<<< HEAD
-        assertThat(capturedException.getStackTrace(), is(capturedException.getStackTrace()));
+        assertThat(capturedException.getStackTrace(), is(exception.getStackTrace()));
 
         SentryInterface stackTraceInterface = event.getSentryInterfaces().get(StackTraceInterface.STACKTRACE_INTERFACE);
         assertThat(stackTraceInterface, instanceOf(StackTraceInterface.class));
 
         Throwable stackTraceException = ((StackTraceInterface) stackTraceInterface).getThrowable();
         assertThat(stackTraceException.getMessage(), is(exception.getMessage()));
-        assertThat(stackTraceException.getStackTrace(), is(capturedException.getStackTrace()));
-=======
-        assertThat(capturedException.getStackTrace(), is(exception.getStackTrace()));
->>>>>>> 8eef717a
+        assertThat(stackTraceException.getStackTrace(), is(exception.getStackTrace()));
     }
 
     @Test
